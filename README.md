
# Task Master - Notion Sync

This project is a fork of [eyaltoledano/claude-task-master](https://github.com/eyaltoledano/claude-task-master).
It extends the local task management features of Task Master by synchronizing your tasks to Notion, allowing you to leverage Notion's powerful database tools for visualization and management.

![Notion Kanban Screenshot](https://raw.githubusercontent.com/chun92/claude-task-master/main/screenshot/notion2.png)
![Notion Task Page Screenshot](https://raw.githubusercontent.com/chun92/claude-task-master/main/screenshot/notion1.png)

## Features

- Dump all Task Master tasks into a Notion database.
- Use Notion's Kanban board, timeline, calendar, and other views for your tasks.
- Add rich notes and details to each task page in Notion for enhanced productivity.

## Usage

For basic installation and setup, refer to the [original documentation](https://github.com/eyaltoledano/claude-task-master?tab=readme-ov-file#documentation).

### Additional Setup for Notion Sync

#### 1. Installation

**npm installation:**
1. Install globally:
   ```sh
   npm install -g task-master-ai-notion
   ```
2. Or install locally in your project:
   ```sh
   npm install task-master-ai-notion
   ```
3. After installation, use the command:
   ```sh
   task-master-notion init
   ```
4. After running `task-master-notion init` in your project, set the following in your `.env` file:
   ```env
   NOTION_TOKEN=...
   NOTION_DATABASE_ID=...
   ```
   For details on how to obtain and set these values, see [2. Notion Setup](#2-notion-setup) below.
**Note:** This installation provides the `task-master-notion` command, which can be used alongside the original `task-master` without conflict.


**Local installation:**
1. Clone the repo:
   ```sh
   git clone https://github.com/chun92/claude-task-master
   ```
2. Install dependencies:
   ```sh
   npm install
   # Run the following only if you want to use the command globally:
   npm link
   ```

#### MCP Setup Example


The following is an example MCP configuration for **VS Code** (add to `.vscode/mcp.json`).
**Important:** You must add both `NOTION_TOKEN` and `NOTION_DATABASE_ID` to your MCP config for Notion sync to work. For details on how to obtain and set these values, see [2. Notion Setup](#2-notion-setup) below.
For more detailed MCP setup instructions, please refer to the [original documentation](https://github.com/eyaltoledano/claude-task-master?tab=readme-ov-file#option-1-mcp-recommended).


```json
{
  "servers": {
    "taskmaster-ai-notion": {
      "command": "npx",
      "args": ["-y", "--package=task-master-ai-notion", "task-master-ai-notion"],
      "env": {
        "ANTHROPIC_API_KEY": "YOUR_ANTHROPIC_API_KEY_HERE",
        "PERPLEXITY_API_KEY": "YOUR_PERPLEXITY_API_KEY_HERE",
        "OPENAI_API_KEY": "YOUR_OPENAI_KEY_HERE",
        "GOOGLE_API_KEY": "YOUR_GOOGLE_KEY_HERE",
        "MISTRAL_API_KEY": "YOUR_MISTRAL_KEY_HERE",
        "OPENROUTER_API_KEY": "YOUR_OPENROUTER_KEY_HERE",
        "XAI_API_KEY": "YOUR_XAI_KEY_HERE",
        "AZURE_OPENAI_API_KEY": "YOUR_AZURE_KEY_HERE",
        "NOTION_TOKEN=": "...",
        "NOTION_DATABASE_ID": "..."
      },
      "type": "stdio"
    }
  }
}
```

#### 2. Notion Setup

1. Create a Notion Integration at [Notion Integrations](https://www.notion.so/profile/integrations).
   - Set content capabilities: **Read content**, **Update content**, **Insert content**.
   - Use the Internal Integration Secret as your `NOTION_TOKEN`.
2. Import the Notion template from the Marketplace to your workspace: [Claude Task Master Notion Template](https://www.notion.com/ko/templates/claude-task-master).
   - On the imported page, set the Integration's Connections ([see guide](https://www.notion.com/help/add-and-manage-connections-with-the-api)).
   - Set the inline database's ID as `NOTION_DATABASE_ID`.
     - The database ID can be found in the Notion page URL (e.g., `https://www.notion.so/xxxxxxxxxxxxxxxxxxxxxxxxxxxxxxxx`, use the part before any query string).
     - **Important:** Use the database ID, not the page ID.

![Notion Usage Example](https://raw.githubusercontent.com/chun92/claude-task-master/main/screenshot/notion_usage.png)
#### 3. Updating for Existing Task Master Users

If you have a `tasks.json` from version 0.20.0 or later, you can use it directly. (Migration from older versions is not guaranteed.)
All updates to tasks in your project will be processed in bulk.


## 4. Notion Sync

After completing all setup, when you run Task Master commands such as `parse-prd`, `update`, `analyze-complexity`, or `set-status` to update the state of your tasks, those tasks will be automatically synced to Notion.

### Notion Sync Management Commands

For maintaining and troubleshooting your Notion synchronization, the following commands are available:

#### Validate Notion Sync
```sh
task-master-notion validate-notion-sync
```
Validates the integrity of your Notion synchronization by:
- Checking for orphaned pages in Notion
- Identifying local tasks without corresponding Notion pages  
- Detecting synchronization inconsistencies
- Providing detailed diagnostic reports

#### Repair Notion Sync
```sh
task-master-notion repair-notion-db [options]
```
Repairs synchronization issues and manages duplicate pages:
- `--preserve-extra-tasks`: Keep tasks you've created manually in Notion while still syncing with TaskMaster
- Removes orphaned pages and duplicate entries
- Fixes mapping inconsistencies between local tasks and Notion pages
- Provides comprehensive repair reports

#### Reset Notion Database
```sh
task-master-notion reset-notion-db
```
Completely resets your Notion database:
- **⚠️ Warning**: This will delete all pages in your Notion database
- Useful for starting fresh or resolving complex synchronization issues
- Requires confirmation before proceeding
- All local tasks will be re-synced to Notion after reset

## Cautions

- It is recommended to use this tool from the console.
- MCP mode is supported, but some issues may occur during testing.
- `task-master-notion` shares the same `tasks.json` file as the original `task-master` and can be used together, but for stability, it is recommended to use only one tool at a time. If you use your existing `tasks.json` from `task-master` with `task-master-notion`, it is strongly recommended to make a backup just in case. The author is not responsible for any loss or corruption of your original file.

## Known Bugs (Current Version)
- MCP may create duplicate tasks or use legacy formats unpredictably in multi-tag environments.
- MCP may expand tasks in wrong way with multi-tag environments.


## Version Support

| Original Version | Notion Sync Support |
|------------------|--------------------|
<<<<<<< HEAD
=======
| v0.22.0          | Supported          |
>>>>>>> 8568d70c
| v0.21.0          | Supported          |
| v0.20.0          | Supported          |
| Earlier versions | Not supported      |

This fork will continue to track and update for versions after v0.20.0

## License

Task Master is licensed under the MIT License with Commons Clause. See the [LICENSE](LICENSE) file for details.

## Original Authors & Contributors

- [@eyaltoledano](https://x.com/eyaltoledano)
- [@RalphEcom](https://x.com/RalphEcom)
- [@jasonzhou1993](https://x.com/jasonzhou1993)
- See [contributors](https://github.com/eyaltoledano/claude-task-master/graphs/contributors)<|MERGE_RESOLUTION|>--- conflicted
+++ resolved
@@ -158,10 +158,7 @@
 
 | Original Version | Notion Sync Support |
 |------------------|--------------------|
-<<<<<<< HEAD
-=======
 | v0.22.0          | Supported          |
->>>>>>> 8568d70c
 | v0.21.0          | Supported          |
 | v0.20.0          | Supported          |
 | Earlier versions | Not supported      |
