--- conflicted
+++ resolved
@@ -1,15 +1,8 @@
 {
-<<<<<<< HEAD
 	"name": "task-master-notion-extension",
 	"displayName": "TaskMaster Notion",
 	"description": "A visual Kanban board interface for TaskMaster projects in VS Code with Notion synchronization",
-	"version": "0.23.0",
-=======
-	"name": "task-master-hamster",
-	"displayName": "Taskmaster AI",
-	"description": "A visual Kanban board interface for Taskmaster projects in VS Code",
-	"version": "0.23.1",
->>>>>>> a003041c
+	"version": "0.24.0",
 	"publisher": "Hamster",
 	"icon": "assets/icon.png",
 	"engines": {
